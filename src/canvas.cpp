/*
 * Copyright 2019 University of Toronto
 *
 * Licensed under the Apache License, Version 2.0 (the "License");
 * you may not use this file except in compliance with the License.
 * You may obtain a copy of the License at
 *
 *      http://www.apache.org/licenses/LICENSE-2.0
 *
 * Unless required by applicable law or agreed to in writing, software
 * distributed under the License is distributed on an "AS IS" BASIS,
 * WITHOUT WARRANTIES OR CONDITIONS OF ANY KIND, either express or implied.
 * See the License for the specific language governing permissions and
 * limitations under the License.
 *
 * Authors: Mario Badr, Sameh Attia and Tanner Young-Schultz
 */

#include "ezgl/canvas.hpp"

#include "ezgl/graphics.hpp"

#include <gtk/gtk.h>

#include <cassert>
#include <cmath>
#include <functional>

namespace ezgl {

static cairo_surface_t *create_surface(GtkWidget *widget)
{
  GdkWindow *parent_window = gtk_widget_get_window(widget);
  int const width = gtk_widget_get_allocated_width(widget);
  int const height = gtk_widget_get_allocated_height(widget);

  // Cairo image surfaces are more efficient than normal Cairo surfaces
  // However, you cannot use X11 functions to draw on image surfaces
#ifdef EZGL_USE_X11
  return gdk_window_create_similar_surface(parent_window, CAIRO_CONTENT_COLOR_ALPHA, width, height);
#else
  return gdk_window_create_similar_image_surface(
      parent_window, CAIRO_FORMAT_ARGB32, width, height, 0);
#endif
}

static cairo_t *create_context(cairo_surface_t *p_surface)
{
  cairo_t *context = cairo_create(p_surface);

  // Set the antialiasing mode of the rasterizer used for drawing shapes
  // Set to CAIRO_ANTIALIAS_NONE for maximum speed
  // See https://www.cairographics.org/manual/cairo-cairo-t.html#cairo-antialias-t
  cairo_set_antialias(context, CAIRO_ANTIALIAS_NONE);

  return context;
}

bool canvas::print_pdf(const char *file_name, int width, int height)
{
  cairo_surface_t *pdf_surface;
  cairo_t *context;
  int surface_width = 0;
  int surface_height = 0;
  
  // create pdf surface based on canvas size
<<<<<<< HEAD
  if(width == 0 && height == 0){
    surface_width = gtk_widget_get_allocated_width(m_drawing_area);
    surface_height = gtk_widget_get_allocated_height(m_drawing_area);
  }else{
      surface_width = width;
      surface_height = height;
  }
  surface = cairo_pdf_surface_create(file_name, surface_width, surface_height);
=======
  int const width = gtk_widget_get_allocated_width(m_drawing_area);
  int const height = gtk_widget_get_allocated_height(m_drawing_area);
  pdf_surface = cairo_pdf_surface_create(file_name, width, height);
>>>>>>> 5243fa08

  if(pdf_surface == NULL)
    return false; // failed to create due to errors such as out of memory
  context = create_context(pdf_surface);

  // draw on the newly created pdf surface & context
  cairo_set_source_rgb(context, m_background_color.red / 255.0, m_background_color.green / 255.0,
      m_background_color.blue / 255.0);
  cairo_paint(context);

  using namespace std::placeholders;
<<<<<<< HEAD
  camera pdf_cam = m_camera;
  pdf_cam.update_widget(surface_width, surface_height);
  renderer g(context, std::bind(&camera::world_to_screen, pdf_cam, _1), &pdf_cam, surface);
=======
  renderer g(context, std::bind(&camera::world_to_screen, m_camera, _1), &m_camera, pdf_surface);
>>>>>>> 5243fa08
  m_draw_callback(g);

  // free surface & context
  cairo_surface_destroy(pdf_surface);
  cairo_destroy(context);

  return true;
}

bool canvas::print_svg(const char *file_name, int width, int height)
{
  cairo_surface_t *svg_surface;
  cairo_t *context;
<<<<<<< HEAD
  int surface_width = 0;
  int surface_height = 0;
  
  // create pdf surface based on canvas size
  if(width == 0 && height == 0){
    surface_width = gtk_widget_get_allocated_width(m_drawing_area);
    surface_height = gtk_widget_get_allocated_height(m_drawing_area);
  }else{
      surface_width = width;
      surface_height = height;
  }
  surface = cairo_svg_surface_create(file_name, width, height);
=======

  // create svg surface based on canvas size
  int const width = gtk_widget_get_allocated_width(m_drawing_area);
  int const height = gtk_widget_get_allocated_height(m_drawing_area);
  svg_surface = cairo_svg_surface_create(file_name, width, height);
>>>>>>> 5243fa08

  if(svg_surface == NULL)
    return false; // failed to create due to errors such as out of memory
  context = create_context(svg_surface);

  // draw on the newly created svg surface & context
  cairo_set_source_rgb(context, m_background_color.red / 255.0, m_background_color.green / 255.0,
      m_background_color.blue / 255.0);
  cairo_paint(context);

  using namespace std::placeholders;
<<<<<<< HEAD
  camera pdf_cam = m_camera;
  pdf_cam.update_widget(surface_width, surface_height);
  renderer g(context, std::bind(&camera::world_to_screen, pdf_cam, _1), &pdf_cam, surface);
=======
  renderer g(context, std::bind(&camera::world_to_screen, m_camera, _1), &m_camera, svg_surface);
>>>>>>> 5243fa08
  m_draw_callback(g);

  // free surface & context
  cairo_surface_destroy(svg_surface);
  cairo_destroy(context);

  return true;
}

bool canvas::print_png(const char *file_name, int width, int height)
{
  cairo_surface_t *png_surface;
  cairo_t *context;
<<<<<<< HEAD
  int surface_width = 0;
  int surface_height = 0;
  
  // create pdf surface based on canvas size
  if(width == 0 && height == 0){
    surface_width = gtk_widget_get_allocated_width(m_drawing_area);
    surface_height = gtk_widget_get_allocated_height(m_drawing_area);
  }else{
      surface_width = width;
      surface_height = height;
  }
  surface = cairo_image_surface_create(CAIRO_FORMAT_ARGB32, width, height);
=======

  // create png surface based on canvas size
  int const width = gtk_widget_get_allocated_width(m_drawing_area);
  int const height = gtk_widget_get_allocated_height(m_drawing_area);
  png_surface = cairo_image_surface_create(CAIRO_FORMAT_ARGB32, width, height);
>>>>>>> 5243fa08

  if(png_surface == NULL)
    return false; // failed to create due to errors such as out of memory
  context = create_context(png_surface);

  // draw on the newly created png surface & context
  cairo_set_source_rgb(context, m_background_color.red / 255.0, m_background_color.green / 255.0,
      m_background_color.blue / 255.0);
  cairo_paint(context);

  using namespace std::placeholders;
<<<<<<< HEAD
  camera pdf_cam = m_camera;
  pdf_cam.update_widget(surface_width, surface_height);
  renderer g(context, std::bind(&camera::world_to_screen, pdf_cam, _1), &pdf_cam, surface);
=======
  renderer g(context, std::bind(&camera::world_to_screen, m_camera, _1), &m_camera, png_surface);
>>>>>>> 5243fa08
  m_draw_callback(g);

  // create png output file
  cairo_surface_write_to_png(png_surface, file_name);

  // free surface & context
  cairo_surface_destroy(png_surface);
  cairo_destroy(context);

  return true;
}

gboolean canvas::configure_event(GtkWidget *widget, GdkEventConfigure *, gpointer data)
{
  // User data should have been set during the signal connection.
  g_return_val_if_fail(data != nullptr, FALSE);

  auto ezgl_canvas = static_cast<canvas *>(data);
  auto &p_surface = ezgl_canvas->m_surface;
  auto &p_context = ezgl_canvas->m_context;

  if(p_surface != nullptr) {
    cairo_surface_destroy(p_surface);
  }

  if(p_context != nullptr) {
    cairo_destroy(p_context);
  }

  // Something has changed, recreate the surface.
  p_surface = create_surface(widget);

  // Recreate the context
  p_context = create_context(p_surface);

  // The camera needs to be updated before we start drawing again.
  ezgl_canvas->m_camera.update_widget(ezgl_canvas->width(), ezgl_canvas->height());

  // Draw to the newly created surface.
  ezgl_canvas->redraw();

  g_info("canvas::configure_event has been handled.");
  return TRUE; // the configure event was handled
}

gboolean canvas::draw_surface(GtkWidget *, cairo_t *context, gpointer data)
{
  // Assume context and data are non-null.
  auto &p_surface = static_cast<canvas *>(data)->m_surface;

  // Assume surface is non-null.
  cairo_set_source_surface(context, p_surface, 0, 0);
  cairo_paint(context);

  return FALSE;
}

canvas::canvas(std::string canvas_id,
    draw_canvas_fn draw_callback,
    rectangle coordinate_system,
    color background_color)
    : m_canvas_id(std::move(canvas_id))
    , m_draw_callback(draw_callback)
    , m_camera(coordinate_system)
    , m_background_color(background_color)
{
}

canvas::~canvas()
{
  if(m_surface != nullptr) {
    cairo_surface_destroy(m_surface);
  }

  if(m_context != nullptr) {
    cairo_destroy(m_context);
  }
}

int canvas::width() const
{
  return gtk_widget_get_allocated_width(m_drawing_area);
}

int canvas::height() const
{
  return gtk_widget_get_allocated_height(m_drawing_area);
}

void canvas::initialize(GtkWidget *drawing_area)
{
  g_return_if_fail(drawing_area != nullptr);

  m_drawing_area = drawing_area;
  m_surface = create_surface(m_drawing_area);
  m_context = create_context(m_surface);
  m_camera.update_widget(width(), height());

  // Draw to the newly created surface for the first time.
  redraw();

  // Connect to configure events in case our widget changes shape.
  g_signal_connect(m_drawing_area, "configure-event", G_CALLBACK(configure_event), this);
  // Connect to draw events so that we draw our surface to the drawing area.
  g_signal_connect(m_drawing_area, "draw", G_CALLBACK(draw_surface), this);

  // GtkDrawingArea objects need specific events enabled explicitly.
  gtk_widget_add_events(GTK_WIDGET(m_drawing_area), GDK_BUTTON_PRESS_MASK);
  gtk_widget_add_events(GTK_WIDGET(m_drawing_area), GDK_BUTTON_RELEASE_MASK);
  gtk_widget_add_events(GTK_WIDGET(m_drawing_area), GDK_POINTER_MOTION_MASK);
  gtk_widget_add_events(GTK_WIDGET(m_drawing_area), GDK_SCROLL_MASK);

  g_info("canvas::initialize successful.");
}

void canvas::redraw()
{
  // Clear the screen and set the background color
  cairo_set_source_rgb(m_context, m_background_color.red / 255.0, m_background_color.green / 255.0,
      m_background_color.blue / 255.0);
  cairo_paint(m_context);

  using namespace std::placeholders;
  renderer g(m_context, std::bind(&camera::world_to_screen, m_camera, _1), &m_camera, m_surface);
  m_draw_callback(g);

  gtk_widget_queue_draw(m_drawing_area);

  g_info("The canvas will be redrawn.");
}

renderer canvas::create_temporary_renderer()
{
  using namespace std::placeholders;
  renderer g(m_context, std::bind(&camera::world_to_screen, m_camera, _1), &m_camera, m_surface);

  return g;
}
} // namespace ezgl<|MERGE_RESOLUTION|>--- conflicted
+++ resolved
@@ -64,7 +64,6 @@
   int surface_height = 0;
   
   // create pdf surface based on canvas size
-<<<<<<< HEAD
   if(width == 0 && height == 0){
     surface_width = gtk_widget_get_allocated_width(m_drawing_area);
     surface_height = gtk_widget_get_allocated_height(m_drawing_area);
@@ -72,12 +71,7 @@
       surface_width = width;
       surface_height = height;
   }
-  surface = cairo_pdf_surface_create(file_name, surface_width, surface_height);
-=======
-  int const width = gtk_widget_get_allocated_width(m_drawing_area);
-  int const height = gtk_widget_get_allocated_height(m_drawing_area);
-  pdf_surface = cairo_pdf_surface_create(file_name, width, height);
->>>>>>> 5243fa08
+  pdf_surface = cairo_pdf_surface_create(file_name, surface_width, surface_height);
 
   if(pdf_surface == NULL)
     return false; // failed to create due to errors such as out of memory
@@ -89,13 +83,9 @@
   cairo_paint(context);
 
   using namespace std::placeholders;
-<<<<<<< HEAD
   camera pdf_cam = m_camera;
   pdf_cam.update_widget(surface_width, surface_height);
   renderer g(context, std::bind(&camera::world_to_screen, pdf_cam, _1), &pdf_cam, surface);
-=======
-  renderer g(context, std::bind(&camera::world_to_screen, m_camera, _1), &m_camera, pdf_surface);
->>>>>>> 5243fa08
   m_draw_callback(g);
 
   // free surface & context
@@ -109,7 +99,6 @@
 {
   cairo_surface_t *svg_surface;
   cairo_t *context;
-<<<<<<< HEAD
   int surface_width = 0;
   int surface_height = 0;
   
@@ -121,14 +110,7 @@
       surface_width = width;
       surface_height = height;
   }
-  surface = cairo_svg_surface_create(file_name, width, height);
-=======
-
-  // create svg surface based on canvas size
-  int const width = gtk_widget_get_allocated_width(m_drawing_area);
-  int const height = gtk_widget_get_allocated_height(m_drawing_area);
   svg_surface = cairo_svg_surface_create(file_name, width, height);
->>>>>>> 5243fa08
 
   if(svg_surface == NULL)
     return false; // failed to create due to errors such as out of memory
@@ -140,13 +122,9 @@
   cairo_paint(context);
 
   using namespace std::placeholders;
-<<<<<<< HEAD
   camera pdf_cam = m_camera;
   pdf_cam.update_widget(surface_width, surface_height);
   renderer g(context, std::bind(&camera::world_to_screen, pdf_cam, _1), &pdf_cam, surface);
-=======
-  renderer g(context, std::bind(&camera::world_to_screen, m_camera, _1), &m_camera, svg_surface);
->>>>>>> 5243fa08
   m_draw_callback(g);
 
   // free surface & context
@@ -160,7 +138,6 @@
 {
   cairo_surface_t *png_surface;
   cairo_t *context;
-<<<<<<< HEAD
   int surface_width = 0;
   int surface_height = 0;
   
@@ -172,14 +149,7 @@
       surface_width = width;
       surface_height = height;
   }
-  surface = cairo_image_surface_create(CAIRO_FORMAT_ARGB32, width, height);
-=======
-
-  // create png surface based on canvas size
-  int const width = gtk_widget_get_allocated_width(m_drawing_area);
-  int const height = gtk_widget_get_allocated_height(m_drawing_area);
   png_surface = cairo_image_surface_create(CAIRO_FORMAT_ARGB32, width, height);
->>>>>>> 5243fa08
 
   if(png_surface == NULL)
     return false; // failed to create due to errors such as out of memory
@@ -191,13 +161,9 @@
   cairo_paint(context);
 
   using namespace std::placeholders;
-<<<<<<< HEAD
   camera pdf_cam = m_camera;
   pdf_cam.update_widget(surface_width, surface_height);
   renderer g(context, std::bind(&camera::world_to_screen, pdf_cam, _1), &pdf_cam, surface);
-=======
-  renderer g(context, std::bind(&camera::world_to_screen, m_camera, _1), &m_camera, png_surface);
->>>>>>> 5243fa08
   m_draw_callback(g);
 
   // create png output file
